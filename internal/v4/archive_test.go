// Copyright 2014 Canonical Ltd.
// Licensed under the AGPLv3, see LICENCE file for details.

package v4_test // import "gopkg.in/juju/charmstore.v5-unstable/internal/v4"

import (
	"archive/zip"
	"bytes"
	"crypto/sha256"
	"encoding/base64"
	"encoding/json"
	"fmt"
	"io"
	"io/ioutil"
	"net/http"
	"net/http/httptest"
	"net/url"
	"os"
	"strconv"
	"strings"
	"sync"
	"time"

	"github.com/juju/errgo"
	jc "github.com/juju/testing/checkers"
	"github.com/juju/testing/httptesting"
	gc "gopkg.in/check.v1"
	"gopkg.in/juju/charm.v6-unstable"
<<<<<<< HEAD
	"gopkg.in/juju/charmrepo.v1/csclient/params"
	charmtesting "gopkg.in/juju/charmrepo.v1/testing"
	"gopkg.in/macaroon-bakery.v1/bakery/checkers"
	"gopkg.in/macaroon-bakery.v1/httpbakery"
=======
	"gopkg.in/juju/charmrepo.v2-unstable/csclient/params"
	charmtesting "gopkg.in/juju/charmrepo.v2-unstable/testing"
>>>>>>> a3afbf1c
	"gopkg.in/mgo.v2/bson"

	"gopkg.in/juju/charmstore.v5-unstable/internal/blobstore"
	"gopkg.in/juju/charmstore.v5-unstable/internal/charmstore"
	"gopkg.in/juju/charmstore.v5-unstable/internal/mongodoc"
	"gopkg.in/juju/charmstore.v5-unstable/internal/router"
	"gopkg.in/juju/charmstore.v5-unstable/internal/storetesting"
	"gopkg.in/juju/charmstore.v5-unstable/internal/storetesting/stats"
	"gopkg.in/juju/charmstore.v5-unstable/internal/v4"
)

type commonArchiveSuite struct {
	commonSuite
}

type ArchiveSuiteUnconfiguredTerms struct {
	commonArchiveSuite
}

var _ = gc.Suite(&ArchiveSuiteUnconfiguredTerms{})

func (s *ArchiveSuiteUnconfiguredTerms) TestGetCharmWithTerms(c *gc.C) {
	s.dischargeTerms = func(s1, s2 string) ([]checkers.Caveat, error) {
		return nil, nil
	}
	client := httpbakery.NewHTTPClient()

	patchArchiveCacheAges(s)
	id := newResolvedURL("cs:~charmers/precise/terms-0", -1)
	s.assertUploadCharm(c, "POST", id, "terms")
	err := s.store.SetPerms(&id.URL, "read", params.Everyone, id.URL.User)
	c.Assert(err, gc.IsNil)

	archiveUrl := storeURL("~charmers/precise/terms-0/archive")
	rec := httptesting.DoRequest(c, httptesting.DoRequestParams{
		Handler: s.srv,
		URL:     archiveUrl,
		Do:      bakeryDo(client),
	})
	c.Assert(rec.Code, gc.Equals, http.StatusUnauthorized)
}

func (s *ArchiveSuiteUnconfiguredTerms) TestGet(c *gc.C) {
	patchArchiveCacheAges(s)
	id := newResolvedURL("cs:~charmers/precise/wordpress-0", -1)
	wordpress := s.assertUploadCharm(c, "POST", id, "wordpress")
	err := s.store.SetPerms(&id.URL, "read", params.Everyone, id.URL.User)
	c.Assert(err, gc.IsNil)

	archiveBytes, err := ioutil.ReadFile(wordpress.Path)
	c.Assert(err, gc.IsNil)

	archiveUrl := storeURL("~charmers/precise/wordpress-0/archive")
	rec := httptesting.DoRequest(c, httptesting.DoRequestParams{
		Handler: s.srv,
		URL:     archiveUrl,
	})
	c.Assert(rec.Code, gc.Equals, http.StatusOK)
	c.Assert(rec.Body.Bytes(), gc.DeepEquals, archiveBytes)
	c.Assert(rec.Header().Get(params.ContentHashHeader), gc.Equals, hashOfBytes(archiveBytes))
	c.Assert(rec.Header().Get(params.EntityIdHeader), gc.Equals, "cs:~charmers/precise/wordpress-0")
	assertCacheControl(c, rec.Header(), true)

	// Check that the HTTP range logic is plugged in OK. If this
	// is working, we assume that the whole thing is working OK,
	// as net/http is well-tested.
	rec = httptesting.DoRequest(c, httptesting.DoRequestParams{
		Handler: s.srv,
		URL:     archiveUrl,
		Header:  http.Header{"Range": {"bytes=10-100"}},
	})
	c.Assert(rec.Code, gc.Equals, http.StatusPartialContent, gc.Commentf("body: %q", rec.Body.Bytes()))
	c.Assert(rec.Body.Bytes(), gc.HasLen, 100-10+1)
	c.Assert(rec.Body.Bytes(), gc.DeepEquals, archiveBytes[10:101])
	c.Assert(rec.Header().Get(params.ContentHashHeader), gc.Equals, hashOfBytes(archiveBytes))
	c.Assert(rec.Header().Get(params.EntityIdHeader), gc.Equals, "cs:~charmers/precise/wordpress-0")
	assertCacheControl(c, rec.Header(), true)
}

type ArchiveSuite struct {
	commonArchiveSuite
}

var _ = gc.Suite(&ArchiveSuite{})

func (s *ArchiveSuite) SetUpSuite(c *gc.C) {
	s.commonSuite.SetUpSuite(c)
	s.enableTerms = true
	s.enableIdentity = true
}

func (s *ArchiveSuite) SetUpTest(c *gc.C) {
	s.commonSuite.SetUpTest(c)
	s.discharge = dischargeForUser("bob")
}

func (s *ArchiveSuite) TestGet(c *gc.C) {
	patchArchiveCacheAges(s)
	id := newResolvedURL("cs:~charmers/precise/wordpress-0", -1)
	wordpress := s.assertUploadCharm(c, "POST", id, "wordpress")
	err := s.store.SetPerms(&id.URL, "read", params.Everyone, id.URL.User)
	c.Assert(err, gc.IsNil)

	archiveBytes, err := ioutil.ReadFile(wordpress.Path)
	c.Assert(err, gc.IsNil)

	archiveUrl := storeURL("~charmers/precise/wordpress-0/archive")
	rec := httptesting.DoRequest(c, httptesting.DoRequestParams{
		Handler: s.srv,
		URL:     archiveUrl,
	})
	c.Assert(rec.Code, gc.Equals, http.StatusOK)
	c.Assert(rec.Body.Bytes(), gc.DeepEquals, archiveBytes)
	c.Assert(rec.Header().Get(params.ContentHashHeader), gc.Equals, hashOfBytes(archiveBytes))
	c.Assert(rec.Header().Get(params.EntityIdHeader), gc.Equals, "cs:~charmers/precise/wordpress-0")
	assertCacheControl(c, rec.Header(), true)

	// Check that the HTTP range logic is plugged in OK. If this
	// is working, we assume that the whole thing is working OK,
	// as net/http is well-tested.
	rec = httptesting.DoRequest(c, httptesting.DoRequestParams{
		Handler: s.srv,
		URL:     archiveUrl,
		Header:  http.Header{"Range": {"bytes=10-100"}},
	})
	c.Assert(rec.Code, gc.Equals, http.StatusPartialContent, gc.Commentf("body: %q", rec.Body.Bytes()))
	c.Assert(rec.Body.Bytes(), gc.HasLen, 100-10+1)
	c.Assert(rec.Body.Bytes(), gc.DeepEquals, archiveBytes[10:101])
	c.Assert(rec.Header().Get(params.ContentHashHeader), gc.Equals, hashOfBytes(archiveBytes))
	c.Assert(rec.Header().Get(params.EntityIdHeader), gc.Equals, "cs:~charmers/precise/wordpress-0")
	assertCacheControl(c, rec.Header(), true)

	// The development version of the entity can also be retrieved.
	err = s.store.SetPerms(id.URL.WithChannel(charm.DevelopmentChannel), "read", params.Everyone, id.URL.User)
	c.Assert(err, gc.IsNil)
	rec = httptesting.DoRequest(c, httptesting.DoRequestParams{
		Handler: s.srv,
		URL:     storeURL("~charmers/development/precise/wordpress-0/archive"),
	})
	c.Assert(rec.Code, gc.Equals, http.StatusOK)
	c.Assert(rec.Body.Bytes(), gc.DeepEquals, archiveBytes)
	c.Assert(rec.Header().Get(params.ContentHashHeader), gc.Equals, hashOfBytes(archiveBytes))
	c.Assert(rec.Header().Get(params.EntityIdHeader), gc.Equals, "cs:~charmers/development/precise/wordpress-0")
}

func (s *ArchiveSuite) TestGetDevelopment(c *gc.C) {
	id := newResolvedURL("cs:~charmers/development/trusty/wordpress-0", -1)
	wordpress := s.assertUploadCharm(c, "POST", id, "wordpress")
	url := id.PreferredURL()
	err := s.store.SetPerms(url, "read", params.Everyone, id.URL.User)
	c.Assert(err, gc.IsNil)

	archiveBytes, err := ioutil.ReadFile(wordpress.Path)
	c.Assert(err, gc.IsNil)

	rec := httptesting.DoRequest(c, httptesting.DoRequestParams{
		Handler: s.srv,
		URL:     storeURL("~charmers/development/trusty/wordpress-0/archive"),
	})
	c.Assert(rec.Code, gc.Equals, http.StatusOK)
	c.Assert(rec.Body.Bytes(), gc.DeepEquals, archiveBytes)
	c.Assert(rec.Header().Get(params.ContentHashHeader), gc.Equals, hashOfBytes(archiveBytes))
	c.Assert(rec.Header().Get(params.EntityIdHeader), gc.Equals, "cs:~charmers/development/trusty/wordpress-0")

	// It is not possible to use the published URL to retrieve the archive,
	err = s.store.SetPerms(url.WithChannel(""), "read", params.Everyone, id.URL.User)
	c.Assert(err, gc.IsNil)
	httptesting.AssertJSONCall(c, httptesting.JSONCallParams{
		Handler:      s.srv,
		URL:          storeURL("~charmers/trusty/wordpress-0/archive"),
		ExpectStatus: http.StatusNotFound,
		ExpectBody: params.Error{
			Code:    params.ErrNotFound,
			Message: `no matching charm or bundle for "cs:~charmers/trusty/wordpress-0"`,
		},
	})
}

func (s *ArchiveSuite) TestGetUserHasAgreedToTermsAndConditions(c *gc.C) {
	s.dischargeTerms = func(s1, s2 string) ([]checkers.Caveat, error) {
		return nil, nil
	}

	client := httpbakery.NewHTTPClient()

	patchArchiveCacheAges(s)
	id := newResolvedURL("cs:~charmers/precise/terms-0", -1)
	terms := s.assertUploadCharm(c, "POST", id, "terms")
	err := s.store.SetPerms(&id.URL, "read", "bob")
	c.Assert(err, gc.IsNil)

	archiveBytes, err := ioutil.ReadFile(terms.Path)
	c.Assert(err, gc.IsNil)

	archiveUrl := storeURL("~charmers/precise/terms-0/archive")
	rec := httptesting.DoRequest(c, httptesting.DoRequestParams{
		Handler: s.srv,
		URL:     archiveUrl,
		Do:      bakeryDo(client),
	})
	c.Assert(rec.Code, gc.Equals, http.StatusOK)
	c.Assert(rec.Body.Bytes(), gc.DeepEquals, archiveBytes)
	c.Assert(rec.Header().Get(params.ContentHashHeader), gc.Equals, hashOfBytes(archiveBytes))
	c.Assert(rec.Header().Get(params.EntityIdHeader), gc.Equals, "cs:~charmers/precise/terms-0")
	
	// Check that the HTTP range logic is plugged in OK. If this
	// is working, we assume that the whole thing is working OK,
	// as net/http is well-tested.
	rec = httptesting.DoRequest(c, httptesting.DoRequestParams{
		Handler: s.srv,
		URL:     archiveUrl,
		Header:  http.Header{"Range": {"bytes=10-100"}},
		Do:      bakeryDo(client),
	})
	c.Assert(rec.Code, gc.Equals, http.StatusPartialContent, gc.Commentf("body: %q", rec.Body.Bytes()))
	c.Assert(rec.Body.Bytes(), gc.HasLen, 100-10+1)
	c.Assert(rec.Body.Bytes(), gc.DeepEquals, archiveBytes[10:101])
	c.Assert(rec.Header().Get(params.ContentHashHeader), gc.Equals, hashOfBytes(archiveBytes))
	c.Assert(rec.Header().Get(params.EntityIdHeader), gc.Equals, "cs:~charmers/precise/terms-0")
}

func (s *ArchiveSuite) TestGetUserHasNotAgreedToTerms(c *gc.C) {
	s.dischargeTerms = func(_, _ string) ([]checkers.Caveat, error) {
		return nil, errgo.New("user has not agreed to specified terms and conditions")
	}
	client := httpbakery.NewHTTPClient()

	patchArchiveCacheAges(s)
	id := newResolvedURL("cs:~charmers/precise/terms-0", -1)
	s.assertUploadCharm(c, "POST", id, "terms")
	err := s.store.SetPerms(&id.URL, "read", params.Everyone, id.URL.User)
	c.Assert(err, gc.IsNil)

	archiveUrl := storeURL("~charmers/precise/terms-0/archive")
	httptesting.DoRequest(c, httptesting.DoRequestParams{
		Handler:     s.srv,
		URL:         archiveUrl,
		Do:          bakeryDo(client),
		ExpectError: ".*third party refused discharge: cannot discharge: user has not agreed to specified terms and conditions",
	})
}

func (s *ArchiveSuite) TestGetIgnorningTermsWithBasicAuth(c *gc.C) {
	s.dischargeTerms = func(_, _ string) ([]checkers.Caveat, error) {
		return nil, errgo.New("user has not agreed to specified terms and conditions")
	}

	patchArchiveCacheAges(s)
	id := newResolvedURL("cs:~charmers/precise/terms-0", -1)
	terms := s.assertUploadCharm(c, "POST", id, "terms")
	err := s.store.SetPerms(&id.URL, "read", params.Everyone, id.URL.User)
	c.Assert(err, gc.IsNil)

	archiveBytes, err := ioutil.ReadFile(terms.Path)
	c.Assert(err, gc.IsNil)

	archiveUrl := storeURL("~charmers/precise/terms-0/archive")
	rec := httptesting.DoRequest(c, httptesting.DoRequestParams{
		Handler: s.srv,
		URL:     archiveUrl,
		Header:  basicAuthHeader(testUsername, testPassword),
	})
	c.Assert(rec.Code, gc.Equals, http.StatusOK)
	c.Assert(rec.Body.Bytes(), gc.DeepEquals, archiveBytes)
	c.Assert(rec.Header().Get(params.ContentHashHeader), gc.Equals, hashOfBytes(archiveBytes))
	c.Assert(rec.Header().Get(params.EntityIdHeader), gc.Equals, "cs:~charmers/precise/terms-0")
	assertCacheControl(c, rec.Header(), true)

	// Check that the HTTP range logic is plugged in OK. If this
	// is working, we assume that the whole thing is working OK,
	// as net/http is well-tested.
	header := basicAuthHeader(testUsername, testPassword)
	header.Set("Range", "bytes=10-100")
	rec = httptesting.DoRequest(c, httptesting.DoRequestParams{
		Handler: s.srv,
		URL:     archiveUrl,
		Header:  header,
	})
	c.Assert(rec.Code, gc.Equals, http.StatusPartialContent, gc.Commentf("body: %q", rec.Body.Bytes()))
	c.Assert(rec.Body.Bytes(), gc.HasLen, 100-10+1)
	c.Assert(rec.Body.Bytes(), gc.DeepEquals, archiveBytes[10:101])
	c.Assert(rec.Header().Get(params.ContentHashHeader), gc.Equals, hashOfBytes(archiveBytes))
	c.Assert(rec.Header().Get(params.EntityIdHeader), gc.Equals, "cs:~charmers/precise/terms-0")
	assertCacheControl(c, rec.Header(), true)
}

func (s *ArchiveSuite) TestGetWithPartialId(c *gc.C) {
	id := newResolvedURL("cs:~charmers/utopic/wordpress-42", -1)
	err := s.store.AddCharmWithArchive(
		id,
		storetesting.Charms.CharmArchive(c.MkDir(), "wordpress"))
	c.Assert(err, gc.IsNil)
	err = s.store.SetPerms(&id.URL, "read", params.Everyone, id.URL.User)
	c.Assert(err, gc.IsNil)
	rec := httptesting.DoRequest(c, httptesting.DoRequestParams{
		Handler: s.srv,
		URL:     storeURL("~charmers/wordpress/archive"),
	})
	c.Assert(rec.Code, gc.Equals, http.StatusOK)
	// The complete entity id can be retrieved from the response header.
	c.Assert(rec.Header().Get(params.EntityIdHeader), gc.Equals, id.URL.String())
}

func (s *ArchiveSuite) TestGetPromulgatedWithPartialId(c *gc.C) {
	id := newResolvedURL("cs:~charmers/utopic/wordpress-42", 42)
	err := s.store.AddCharmWithArchive(
		id,
		storetesting.Charms.CharmArchive(c.MkDir(), "wordpress"))
	c.Assert(err, gc.IsNil)
	err = s.store.SetPerms(&id.URL, "read", params.Everyone, id.URL.User)
	c.Assert(err, gc.IsNil)
	rec := httptesting.DoRequest(c, httptesting.DoRequestParams{
		Handler: s.srv,
		URL:     storeURL("wordpress/archive"),
	})
	c.Assert(rec.Code, gc.Equals, http.StatusOK)
	// The complete entity id can be retrieved from the response header.
	c.Assert(rec.Header().Get(params.EntityIdHeader), gc.Equals, id.PromulgatedURL().String())
}

func (s *ArchiveSuite) TestGetCounters(c *gc.C) {
	if !storetesting.MongoJSEnabled() {
		c.Skip("MongoDB JavaScript not available")
	}

	for i, id := range []*router.ResolvedURL{
		newResolvedURL("~who/utopic/mysql-42", 42),
	} {
		c.Logf("test %d: %s", i, id)

		// Add a charm to the database (including the archive).
		err := s.store.AddCharmWithArchive(id, storetesting.Charms.CharmArchive(c.MkDir(), "mysql"))
		c.Assert(err, gc.IsNil)
		err = s.store.SetPerms(&id.URL, "read", params.Everyone, id.URL.User)
		c.Assert(err, gc.IsNil)

		// Download the charm archive using the API.
		rec := httptesting.DoRequest(c, httptesting.DoRequestParams{
			Handler: s.srv,
			URL:     storeURL(id.URL.Path() + "/archive"),
		})
		c.Assert(rec.Code, gc.Equals, http.StatusOK)

		// Check that the downloads count for the entity has been updated.
		key := []string{params.StatsArchiveDownload, "utopic", "mysql", id.URL.User, "42"}
		stats.CheckCounterSum(c, s.store, key, false, 1)
		// Check that the promulgated download count for the entity has also been updated
		key = []string{params.StatsArchiveDownloadPromulgated, "utopic", "mysql", "", "42"}
		stats.CheckCounterSum(c, s.store, key, false, 1)
	}
}

func (s *ArchiveSuite) TestGetCountersDisabled(c *gc.C) {
	url := newResolvedURL("~charmers/utopic/mysql-42", 42)
	// Add a charm to the database (including the archive).
	err := s.store.AddCharmWithArchive(url, storetesting.Charms.CharmArchive(c.MkDir(), "mysql"))
	c.Assert(err, gc.IsNil)
	err = s.store.SetPerms(&url.URL, "read", params.Everyone, url.URL.User)
	c.Assert(err, gc.IsNil)

	// Download the charm archive using the API, passing stats=0.
	rec := httptesting.DoRequest(c, httptesting.DoRequestParams{
		Handler: s.srv,
		URL:     storeURL(url.URL.Path() + "/archive?stats=0"),
	})
	c.Assert(rec.Code, gc.Equals, http.StatusOK)

	// Check that the downloads count for the entity has not been updated.
	key := []string{params.StatsArchiveDownload, "utopic", "mysql", "", "42"}
	stats.CheckCounterSum(c, s.store, key, false, 0)
}

var archivePostErrorsTests = []struct {
	about           string
	path            string
	noContentLength bool
	expectStatus    int
	expectMessage   string
	expectCode      params.ErrorCode
}{{
	about:         "revision specified",
	path:          "~charmers/precise/wordpress-23/archive",
	expectStatus:  http.StatusBadRequest,
	expectMessage: "revision specified, but should not be specified",
	expectCode:    params.ErrBadRequest,
}, {
	about:         "no hash given",
	path:          "~charmers/precise/wordpress/archive",
	expectStatus:  http.StatusBadRequest,
	expectMessage: "hash parameter not specified",
	expectCode:    params.ErrBadRequest,
}, {
	about:           "no content length",
	path:            "~charmers/precise/wordpress/archive?hash=1234563",
	noContentLength: true,
	expectStatus:    http.StatusBadRequest,
	expectMessage:   "Content-Length not specified",
	expectCode:      params.ErrBadRequest,
}, {
	about:         "invalid channel",
	path:          "~charmers/bad-wolf/trusty/wordpress/archive",
	expectStatus:  http.StatusNotFound,
	expectMessage: "not found",
	expectCode:    params.ErrNotFound,
}}

func (s *ArchiveSuite) TestPostErrors(c *gc.C) {
	type exoticReader struct {
		io.Reader
	}
	for i, test := range archivePostErrorsTests {
		c.Logf("test %d: %s", i, test.about)
		var body io.Reader = strings.NewReader("bogus")
		if test.noContentLength {
			// net/http will automatically add a Content-Length header
			// if it sees *strings.Reader, but not if it's a type it doesn't
			// know about.
			body = exoticReader{body}
		}
		httptesting.AssertJSONCall(c, httptesting.JSONCallParams{
			Handler: s.srv,
			URL:     storeURL(test.path),
			Method:  "POST",
			Header: http.Header{
				"Content-Type": {"application/zip"},
			},
			Body:         body,
			Username:     testUsername,
			Password:     testPassword,
			ExpectStatus: test.expectStatus,
			ExpectBody: params.Error{
				Message: test.expectMessage,
				Code:    test.expectCode,
			},
		})
	}
}

func (s *ArchiveSuite) TestConcurrentUploads(c *gc.C) {
	wordpress := storetesting.Charms.CharmArchive(c.MkDir(), "wordpress")
	f, err := os.Open(wordpress.Path)
	c.Assert(err, gc.IsNil)

	var buf bytes.Buffer
	_, err = io.Copy(&buf, f)
	c.Assert(err, gc.IsNil)

	hash, _ := hashOf(bytes.NewReader(buf.Bytes()))

	srv := httptest.NewServer(s.srv)
	defer srv.Close()

	// Our strategy for testing concurrent uploads is as follows: We
	// repeat uploading a bunch of simultaneous uploads to the same
	// charm. Each upload should either succeed, or fail with an
	// ErrDuplicateUpload error. We make sure that all replies are
	// like this, and that at least one duplicate upload error is
	// found, so that we know we've tested that error path.

	errorBodies := make(chan io.ReadCloser)

	// upload performs one upload of the testing charm.
	// It sends the response body on the errorBodies channel when
	// it finds an error response.
	upload := func() {
		c.Logf("uploading")
		body := bytes.NewReader(buf.Bytes())
		url := srv.URL + storeURL("~charmers/precise/wordpress/archive?hash="+hash)
		req, err := http.NewRequest("POST", url, body)
		c.Assert(err, gc.IsNil)
		req.Header.Set("Content-Type", "application/zip")
		req.SetBasicAuth(testUsername, testPassword)
		resp, err := http.DefaultClient.Do(req)
		if !c.Check(err, gc.IsNil) {
			return
		}
		if resp.StatusCode == http.StatusOK {
			resp.Body.Close()
			return
		}
		errorBodies <- resp.Body
	}

	// The try loop continues concurrently uploading
	// charms until it is told to stop (by closing the try
	// channel). It then signals that it has terminated
	// by closing errorBodies.
	try := make(chan struct{})
	go func(try chan struct{}) {
		for _ = range try {
			var wg sync.WaitGroup
			for p := 0; p < 5; p++ {
				wg.Add(1)
				go func() {
					upload()
					wg.Done()
				}()
			}
			wg.Wait()
		}
		close(errorBodies)
	}(try)

	// We continue the loop until we have found an
	// error (or the maximum iteration count has
	// been exceeded).
	foundError := false
	count := 0
loop:
	for {
		select {
		case body, ok := <-errorBodies:
			if !ok {
				// The try loop has terminated,
				// so we need to stop too.
				break loop
			}
			dec := json.NewDecoder(body)
			var errResp params.Error
			err := dec.Decode(&errResp)
			body.Close()
			c.Assert(err, gc.IsNil)
			c.Assert(errResp, jc.DeepEquals, params.Error{
				Message: "duplicate upload",
				Code:    params.ErrDuplicateUpload,
			})
			// We've found the error we're looking for,
			// so we signal to the try loop that it can stop.
			// We will process any outstanding error bodies,
			// before seeing errorBodies closed and exiting
			// the loop.
			foundError = true
			if try != nil {
				close(try)
				try = nil
			}
		case try <- struct{}{}:
			// In cases we've seen, the actual maximum value of
			// count is 1, but let's allow for serious scheduler vagaries.
			if count++; count > 200 {
				c.Fatalf("200 tries with no duplicate error")
			}
		}
	}
	if !foundError {
		c.Errorf("no duplicate-upload errors found")
	}
}

func (s *ArchiveSuite) TestPostCharm(c *gc.C) {
	// A charm that did not exist before should get revision 0.
	s.assertUploadCharm(c, "POST", newResolvedURL("~charmers/precise/wordpress-0", -1), "wordpress")

	// Subsequent charm uploads should increment the revision by 1.
	s.assertUploadCharm(c, "POST", newResolvedURL("~charmers/precise/wordpress-1", -1), "mysql")

	// Subsequent development charm uploads should increment the revision by 1.
	s.assertUploadCharm(c, "POST", newResolvedURL("~charmers/development/precise/wordpress-2", -1), "wordpress")

	// Retrieving the published version returns the last non-development charm.
	err := s.store.SetPerms(charm.MustParseURL("~charmers/wordpress"), "read", params.Everyone)
	c.Assert(err, gc.IsNil)
	rec := httptesting.DoRequest(c, httptesting.DoRequestParams{
		Handler: s.srv,
		URL:     storeURL("~charmers/wordpress/archive"),
	})
	c.Assert(rec.Code, gc.Equals, http.StatusOK)
	c.Assert(rec.Header().Get(params.EntityIdHeader), gc.Equals, "cs:~charmers/precise/wordpress-1")
}

func (s *ArchiveSuite) TestPostCurrentVersion(c *gc.C) {
	s.assertUploadCharm(c, "POST", newResolvedURL("~charmers/development/precise/wordpress-0", -1), "wordpress")

	// Subsequent charm uploads should not increment the revision by 1.
	s.assertUploadCharm(c, "POST", newResolvedURL("~charmers/development/precise/wordpress-0", -1), "wordpress")
}

func (s *ArchiveSuite) TestPostDevelopmentPromulgated(c *gc.C) {
	s.assertUploadCharm(c, "PUT", newResolvedURL("~charmers/development/trusty/wordpress-0", 0), "wordpress")
	s.assertUploadCharm(c, "POST", newResolvedURL("~charmers/development/trusty/wordpress-1", 1), "mysql")
	s.assertUploadCharm(c, "POST", newResolvedURL("~charmers/development/trusty/wordpress-1", 1), "mysql")

	// The promulgated charm can be accessed via its development URL.
	err := s.store.SetPerms(charm.MustParseURL("~charmers/development/wordpress"), "read", params.Everyone)
	c.Assert(err, gc.IsNil)
	rec := httptesting.DoRequest(c, httptesting.DoRequestParams{
		Handler: s.srv,
		URL:     storeURL("development/wordpress/archive"),
	})
	c.Assert(rec.Code, gc.Equals, http.StatusOK)
	c.Assert(rec.Header().Get(params.EntityIdHeader), gc.Equals, "cs:development/trusty/wordpress-1")

	// The promulgated charm cannot be retrieved using the published URL.
	err = s.store.SetPerms(charm.MustParseURL("~charmers/wordpress"), "read", params.Everyone)
	c.Assert(err, gc.IsNil)
	httptesting.AssertJSONCall(c, httptesting.JSONCallParams{
		Handler:      s.srv,
		URL:          storeURL("wordpress/archive"),
		ExpectStatus: http.StatusNotFound,
		ExpectBody: params.Error{
			Code:    params.ErrNotFound,
			Message: `no matching charm or bundle for "cs:wordpress"`,
		},
	})
}

var uploadAndPublishTests = []struct {
	about             string
	existing          string
	upload            string
	expectId          string
	expectDevelopment bool
}{{
	about:             "upload same development entity",
	existing:          "~who/development/django-0",
	upload:            "~who/development/django",
	expectId:          "~who/development/django-0",
	expectDevelopment: true,
}, {
	about:    "upload same published entity",
	existing: "~who/django-0",
	upload:   "~who/django",
	expectId: "~who/django-0",
}, {
	about:    "existing development, upload published",
	existing: "~who/development/django-0",
	upload:   "~who/django",
	expectId: "~who/django-0",
}, {
	about:    "existing published, upload development",
	existing: "~who/django-0",
	upload:   "~who/development/django",
	expectId: "~who/development/django-0",
}}

func (s *ArchiveSuite) TestUploadAndPublish(c *gc.C) {
	for i, test := range uploadAndPublishTests {
		c.Logf("%d. %s", i, test.about)

		// Upload the pre-existing entity.
		rurl := newResolvedURL(test.existing, -1)
		s.assertUploadCharm(c, "POST", rurl, "multi-series")

		// Upload the same charm again, using the upload URL.
		body, hash, size := archiveInfo(c, "multi-series")
		httptesting.AssertJSONCall(c, httptesting.JSONCallParams{
			Handler:       s.srv,
			URL:           storeURL(test.upload + "/archive?hash=" + hash),
			Method:        "POST",
			ContentLength: size,
			Header:        http.Header{"Content-Type": {"application/zip"}},
			Body:          body,
			Username:      testUsername,
			Password:      testPassword,
			ExpectBody: params.ArchiveUploadResponse{
				Id: charm.MustParseURL(test.expectId),
			},
		})

		// Check the development flag of the entity.
		entity, err := s.store.FindEntity(rurl, "development")
		c.Assert(err, gc.IsNil)
		c.Assert(entity.Development, gc.Equals, test.expectDevelopment)

		// Remove all entities from the store.
		_, err = s.store.DB.Entities().RemoveAll(nil)
		c.Assert(err, gc.IsNil)
		_, err = s.store.DB.BaseEntities().RemoveAll(nil)
		c.Assert(err, gc.IsNil)
	}
}

func (s *ArchiveSuite) TestPostMultiSeriesCharm(c *gc.C) {
	// A charm that did not exist before should get revision 0.
	s.assertUploadCharm(c, "POST", newResolvedURL("~charmers/juju-gui-0", -1), "multi-series")
}

func (s *ArchiveSuite) TestPostMultiSeriesDevelopmentCharm(c *gc.C) {
	// A charm that did not exist before should get revision 0.
	s.assertUploadCharm(c, "POST", newResolvedURL("~charmers/development/juju-gui-0", -1), "multi-series")
}

var charmPostErrorTests = []struct {
	about        string
	url          *charm.URL
	charm        string
	expectStatus int
	expectBody   interface{}
}{{
	about:        "no series",
	url:          charm.MustParseURL("~charmers/juju-gui-0"),
	charm:        "wordpress",
	expectStatus: http.StatusForbidden,
	expectBody: params.Error{
		Message: "series not specified in url or charm metadata",
		Code:    params.ErrEntityIdNotAllowed,
	},
}, {
	about:        "url series not in metadata",
	url:          charm.MustParseURL("~charmers/precise/juju-gui-0"),
	charm:        "multi-series",
	expectStatus: http.StatusForbidden,
	expectBody: params.Error{
		Message: `"precise" series not listed in charm metadata`,
		Code:    params.ErrEntityIdNotAllowed,
	},
}, {
	about:        "bad combination of series",
	url:          charm.MustParseURL("~charmers/juju-gui-0"),
	charm:        "multi-series-bad-combination",
	expectStatus: http.StatusBadRequest,
	expectBody: params.Error{
		Message: `cannot mix series from ubuntu and windows in single charm`,
		Code:    params.ErrInvalidEntity,
	},
}, {
	about:        "unknown series",
	url:          charm.MustParseURL("~charmers/juju-gui-0"),
	charm:        "multi-series-unknown",
	expectStatus: http.StatusBadRequest,
	expectBody: params.Error{
		Message: `unrecognised series "nosuchseries" in metadata`,
		Code:    params.ErrInvalidEntity,
	},
}}

func (s *ArchiveSuite) TestCharmPostError(c *gc.C) {
	for i, test := range charmPostErrorTests {
		c.Logf("%d. %s", i, test.about)
		s.assertUploadCharmError(
			c,
			"POST",
			test.url,
			nil,
			test.charm,
			test.expectStatus,
			test.expectBody,
		)
	}
}

func (s *ArchiveSuite) TestPostMultiSeriesCharmRevisionAfterAllSingleSeriesOnes(c *gc.C) {
	// Create some single series versions of the charm
	s.assertUploadCharm(c, "PUT", newResolvedURL("~charmers/vivid/juju-gui-1", -1), "mysql")
	s.assertUploadCharm(c, "PUT", newResolvedURL("~charmers/trusty/juju-gui-12", -1), "mysql")
	s.assertUploadCharm(c, "PUT", newResolvedURL("~charmers/precise/juju-gui-44", -1), "mysql")

	// Check that the new multi-series revision takes the a revision
	// number larger than the largest of all the single series
	// revisions.
	s.assertUploadCharm(c, "POST", newResolvedURL("~charmers/juju-gui-45", -1), "multi-series")
}

func (s *ArchiveSuite) TestPostMultiSeriesPromulgatedRevisionAfterAllSingleSeriesOnes(c *gc.C) {
	// Create some single series versions of the charm
	s.assertUploadCharm(c, "PUT", newResolvedURL("~charmers/vivid/juju-gui-1", 0), "mysql")
	s.assertUploadCharm(c, "PUT", newResolvedURL("~charmers/trusty/juju-gui-12", 9), "mysql")
	s.assertUploadCharm(c, "PUT", newResolvedURL("~charmers/precise/juju-gui-44", 33), "mysql")

	// Check that the new multi-series promulgated revision takes the
	// a revision number larger than the largest of all the single
	// series revisions.
	s.assertUploadCharm(c, "POST", newResolvedURL("~charmers/juju-gui-45", 34), "multi-series")
}

func (s *ArchiveSuite) TestPostSingleSeriesCharmWhenMultiSeriesVersionExists(c *gc.C) {
	s.assertUploadCharm(c, "POST", newResolvedURL("~charmers/juju-gui-0", -1), "multi-series")

	s.assertUploadCharmError(
		c,
		"POST",
		charm.MustParseURL("~charmers/saucy/juju-gui-0"),
		nil,
		"wordpress",
		http.StatusForbidden,
		params.Error{
			Message: "charm name duplicates multi-series charm name cs:~charmers/juju-gui-0",
			Code:    params.ErrEntityIdNotAllowed,
		},
	)
}

func (s *ArchiveSuite) TestPutCharm(c *gc.C) {
	s.assertUploadCharm(
		c,
		"PUT",
		newResolvedURL("~charmers/precise/wordpress-3", 3),
		"wordpress",
	)

	s.assertUploadCharm(
		c,
		"PUT",
		newResolvedURL("~charmers/precise/wordpress-1", -1),
		"wordpress",
	)

	// Check that we get a duplicate-upload error if we try to
	// upload to the same revision again.
	s.assertUploadCharmError(
		c,
		"PUT",
		charm.MustParseURL("~charmers/precise/wordpress-3"),
		nil,
		"mysql",
		http.StatusInternalServerError,
		params.Error{
			Message: "duplicate upload",
			Code:    params.ErrDuplicateUpload,
		},
	)

	// Check we get an error if promulgated url already uploaded.
	s.assertUploadCharmError(
		c,
		"PUT",
		charm.MustParseURL("~charmers/precise/wordpress-4"),
		charm.MustParseURL("precise/wordpress-3"),
		"wordpress",
		http.StatusInternalServerError,
		params.Error{
			Message: "duplicate upload",
			Code:    params.ErrDuplicateUpload,
		},
	)

	// Check we get an error if promulgated url has user.
	s.assertUploadCharmError(
		c,
		"PUT",
		charm.MustParseURL("~charmers/precise/wordpress-4"),
		charm.MustParseURL("~charmers/precise/wordpress-4"),
		"mysql",
		http.StatusBadRequest,
		params.Error{
			Message: "promulgated URL cannot have a user",
			Code:    params.ErrBadRequest,
		},
	)

	// Check we get an error if promulgated url has different name.
	s.assertUploadCharmError(
		c,
		"PUT",
		charm.MustParseURL("~charmers/precise/wordpress-4"),
		charm.MustParseURL("precise/mysql-4"),
		"mysql",
		http.StatusBadRequest,
		params.Error{
			Message: "promulgated URL has incorrect charm name",
			Code:    params.ErrBadRequest,
		},
	)
}

func (s *ArchiveSuite) TestPostBundle(c *gc.C) {
	// Upload the required charms.
	err := s.store.AddCharmWithArchive(
		newResolvedURL("cs:~charmers/utopic/mysql-42", 42),
		storetesting.Charms.CharmArchive(c.MkDir(), "mysql"))
	c.Assert(err, gc.IsNil)
	err = s.store.AddCharmWithArchive(
		newResolvedURL("cs:~charmers/utopic/wordpress-47", 47),
		storetesting.Charms.CharmArchive(c.MkDir(), "wordpress"))
	c.Assert(err, gc.IsNil)
	err = s.store.AddCharmWithArchive(
		newResolvedURL("cs:~charmers/utopic/logging-1", 1),
		storetesting.Charms.CharmArchive(c.MkDir(), "logging"))
	c.Assert(err, gc.IsNil)

	// A bundle that did not exist before should get revision 0.
	s.assertUploadBundle(c, "POST", newResolvedURL("~charmers/bundle/wordpress-simple-0", -1), "wordpress-simple")

	// Subsequent bundle uploads should increment the
	// revision by 1.
	s.assertUploadBundle(c, "POST", newResolvedURL("~charmers/bundle/wordpress-simple-1", -1), "wordpress-with-logging")

	// Uploading the same archive twice should not increment the revision...
	s.assertUploadBundle(c, "POST", newResolvedURL("~charmers/bundle/wordpress-simple-1", -1), "wordpress-with-logging")

	// ... but uploading an archive used by a previous revision should.
	s.assertUploadBundle(c, "POST", newResolvedURL("~charmers/bundle/wordpress-simple-2", -1), "wordpress-simple")
}

func (s *ArchiveSuite) TestPostHashMismatch(c *gc.C) {
	content := []byte("some content")
	hash, _ := hashOf(bytes.NewReader(content))

	// Corrupt the content.
	copy(content, "bogus")
	path := fmt.Sprintf("~charmers/precise/wordpress/archive?hash=%s", hash)
	httptesting.AssertJSONCall(c, httptesting.JSONCallParams{
		Handler: s.srv,
		URL:     storeURL(path),
		Method:  "POST",
		Header: http.Header{
			"Content-Type": {"application/zip"},
		},
		Body:         bytes.NewReader(content),
		Username:     testUsername,
		Password:     testPassword,
		ExpectStatus: http.StatusInternalServerError,
		ExpectBody: params.Error{
			Message: "cannot put archive blob: hash mismatch",
		},
	})
}

func invalidZip() io.ReadSeeker {
	return strings.NewReader("invalid zip content")
}

func (s *ArchiveSuite) TestPostInvalidCharmZip(c *gc.C) {
	s.assertCannotUpload(c, "~charmers/precise/wordpress", invalidZip(), http.StatusBadRequest, params.ErrInvalidEntity, "cannot read charm archive: zip: not a valid zip file")
}

func (s *ArchiveSuite) TestPostInvalidBundleZip(c *gc.C) {
	s.assertCannotUpload(c, "~charmers/bundle/wordpress", invalidZip(), http.StatusBadRequest, params.ErrInvalidEntity, "cannot read bundle archive: zip: not a valid zip file")
}

var postInvalidCharmMetadataTests = []struct {
	about       string
	spec        charmtesting.CharmSpec
	expectError string
}{{
	about: "bad provider relation name",
	spec: charmtesting.CharmSpec{
		Meta: `
name: foo
summary: bar
description: d
provides:
    relation-name:
        interface: baz
`,
	},
	expectError: "relation relation-name has almost certainly not been changed from the template",
}, {
	about: "bad provider interface name",
	spec: charmtesting.CharmSpec{
		Meta: `
name: foo
summary: bar
description: d
provides:
    baz:
        interface: interface-name
`,
	},
	expectError: "interface interface-name in relation baz has almost certainly not been changed from the template",
}, {
	about: "bad requirer relation name",
	spec: charmtesting.CharmSpec{
		Meta: `
name: foo
summary: bar
description: d
requires:
    relation-name:
        interface: baz
`,
	},
	expectError: "relation relation-name has almost certainly not been changed from the template",
}, {
	about: "bad requirer interface name",
	spec: charmtesting.CharmSpec{
		Meta: `
name: foo
summary: bar
description: d
requires:
    baz:
        interface: interface-name
`,
	},
	expectError: "interface interface-name in relation baz has almost certainly not been changed from the template",
}, {
	about: "bad peer relation name",
	spec: charmtesting.CharmSpec{
		Meta: `
name: foo
summary: bar
description: d
peers:
    relation-name:
        interface: baz
`,
	},
	expectError: "relation relation-name has almost certainly not been changed from the template",
}, {
	about: "bad peer interface name",
	spec: charmtesting.CharmSpec{
		Meta: `
name: foo
summary: bar
description: d
peers:
    baz:
        interface: interface-name
`,
	},
	expectError: "interface interface-name in relation baz has almost certainly not been changed from the template",
}}

func (s *ArchiveSuite) TestPostInvalidCharmMetadata(c *gc.C) {
	for i, test := range postInvalidCharmMetadataTests {
		c.Logf("test %d: %s", i, test.about)
		ch := charmtesting.NewCharm(c, test.spec)
		r := bytes.NewReader(ch.ArchiveBytes())
		s.assertCannotUpload(c, "~charmers/trusty/wordpress", r, http.StatusBadRequest, params.ErrInvalidEntity, test.expectError)
	}
}

func (s *ArchiveSuite) TestPostInvalidBundleData(c *gc.C) {
	path := storetesting.Charms.BundleArchivePath(c.MkDir(), "bad")
	f, err := os.Open(path)
	c.Assert(err, gc.IsNil)
	defer f.Close()
	// Here we exercise both bundle internal verification (bad relation) and
	// validation with respect to charms (wordpress and mysql are missing).
	expectErr := `bundle verification failed: [` +
		`"relation [\"foo:db\" \"mysql:server\"] refers to service \"foo\" not defined in this bundle",` +
		`"service \"mysql\" refers to non-existent charm \"mysql\"",` +
		`"service \"wordpress\" refers to non-existent charm \"wordpress\""]`
	s.assertCannotUpload(c, "~charmers/bundle/wordpress", f, http.StatusBadRequest, params.ErrInvalidEntity, expectErr)
}

func (s *ArchiveSuite) TestPostCounters(c *gc.C) {
	if !storetesting.MongoJSEnabled() {
		c.Skip("MongoDB JavaScript not available")
	}

	s.assertUploadCharm(c, "POST", newResolvedURL("~charmers/precise/wordpress-0", -1), "wordpress")

	// Check that the upload count for the entity has been updated.
	key := []string{params.StatsArchiveUpload, "precise", "wordpress", "charmers"}
	stats.CheckCounterSum(c, s.store, key, false, 1)
}

func (s *ArchiveSuite) TestPostFailureCounters(c *gc.C) {
	if !storetesting.MongoJSEnabled() {
		c.Skip("MongoDB JavaScript not available")
	}

	hash, _ := hashOf(invalidZip())
	doPost := func(url string, expectCode int) {
		rec := httptesting.DoRequest(c, httptesting.DoRequestParams{
			Handler: s.srv,
			URL:     storeURL(url),
			Method:  "POST",
			Header: http.Header{
				"Content-Type": {"application/zip"},
			},
			Body:     invalidZip(),
			Username: testUsername,
			Password: testPassword,
		})
		c.Assert(rec.Code, gc.Equals, expectCode, gc.Commentf("body: %s", rec.Body.Bytes()))
	}

	// Send a first invalid request (revision specified).
	doPost("~charmers/utopic/wordpress-42/archive", http.StatusBadRequest)
	// Send a second invalid request (no hash).
	doPost("~charmers/utopic/wordpress/archive", http.StatusBadRequest)
	// Send a third invalid request (invalid zip).
	doPost("~charmers/utopic/wordpress/archive?hash="+hash, http.StatusBadRequest)

	// Check that the failed upload count for the entity has been updated.
	key := []string{params.StatsArchiveFailedUpload, "utopic", "wordpress", "charmers"}
	stats.CheckCounterSum(c, s.store, key, false, 3)
}

func (s *ArchiveSuite) TestPostErrorReadsFully(c *gc.C) {
	h := s.handler(c)
	defer h.Close()
	id := charm.MustParseURL("~charmers/trusty/wordpress")
	u, err := url.Parse("http://127.0.0.1/v4/" + id.Path() + "/archive")
	c.Assert(err, gc.IsNil)
	b := bytes.NewBuffer([]byte("test body"))
	r := &http.Request{
		Method: "POST",
		URL:    u,
		Body:   ioutil.NopCloser(b),
		Header: http.Header{},
	}
	r.SetBasicAuth(testUsername, testPassword)
	err = v4.ServeArchive(h, id, nil, r)
	c.Assert(err, gc.ErrorMatches, "hash parameter not specified")
	c.Assert(b.Len(), gc.Equals, 0)
}

func (s *ArchiveSuiteUnconfiguredTerms) TestPostAuthErrorReadsFully(c *gc.C) {
	h := s.handler(c)
	defer h.Close()
	id := charm.MustParseURL("~charmers/trusty/wordpress")
	u, err := url.Parse("http://127.0.0.1/v4/" + id.Path() + "/archive")
	c.Assert(err, gc.IsNil)
	b := bytes.NewBuffer([]byte("test body"))
	r := &http.Request{
		Method: "POST",
		URL:    u,
		Body:   ioutil.NopCloser(b),
	}
	err = v4.ServeArchive(h, id, nil, r)
	c.Assert(err, gc.ErrorMatches, "authentication failed: missing HTTP auth header")
	c.Assert(b.Len(), gc.Equals, 0)
}

func (s *ArchiveSuite) TestUploadOfCurrentCharmReadsFully(c *gc.C) {
	s.assertUploadCharm(c, "POST", newResolvedURL("~charmers/precise/wordpress-0", -1), "wordpress")

	ch := storetesting.Charms.CharmArchive(c.MkDir(), "wordpress")
	f, err := os.Open(ch.Path)
	c.Assert(err, gc.IsNil)
	defer f.Close()

	// Calculate blob hashes.
	hash := blobstore.NewHash()
	_, err = io.Copy(hash, f)
	c.Assert(err, gc.IsNil)
	hashSum := fmt.Sprintf("%x", hash.Sum(nil))

	// Simulate upload of current version
	h := s.handler(c)
	defer h.Close()
	id := charm.MustParseURL("~charmers/precise/wordpress")
	u, err := url.Parse("http://127.0.0.1/v4/" + id.Path() + "/archive?hash=" + hashSum)
	c.Assert(err, gc.IsNil)
	b := bytes.NewBuffer([]byte("test body"))
	r := &http.Request{
		Method: "POST",
		URL:    u,
		Body:   ioutil.NopCloser(b),
		Header: http.Header{},
	}
	r.ParseForm()
	r.SetBasicAuth(testUsername, testPassword)
	rec := httptest.NewRecorder()
	err = v4.ServeArchive(h, id, rec, r)
	c.Assert(err, gc.IsNil)
	expectId := charm.MustParseURL("~charmers/precise/wordpress-0")
	httptesting.AssertJSONResponse(
		c,
		rec,
		http.StatusOK,
		params.ArchiveUploadResponse{
			Id: expectId,
		},
	)
	c.Assert(b.Len(), gc.Equals, 0)
}

func (s *ArchiveSuite) assertCannotUpload(c *gc.C, id string, content io.ReadSeeker, httpStatus int, errorCode params.ErrorCode, errorMessage string) {
	hash, size := hashOf(content)
	_, err := content.Seek(0, 0)
	c.Assert(err, gc.IsNil)

	path := fmt.Sprintf("%s/archive?hash=%s", id, hash)
	httptesting.AssertJSONCall(c, httptesting.JSONCallParams{
		Handler:       s.srv,
		URL:           storeURL(path),
		Method:        "POST",
		ContentLength: size,
		Header: http.Header{
			"Content-Type": {"application/zip"},
		},
		Body:         content,
		Username:     testUsername,
		Password:     testPassword,
		ExpectStatus: httpStatus,
		ExpectBody: params.Error{
			Message: errorMessage,
			Code:    errorCode,
		},
	})

	// TODO(rog) check that the uploaded blob has been deleted,
	// by checking that no new blobs have been added to the blob store.
}

// assertUploadCharm uploads the testing charm with the given name
// through the API. The URL must hold the expected revision
// that the charm will be given when uploaded.
func (s *commonArchiveSuite) assertUploadCharm(c *gc.C, method string, url *router.ResolvedURL, charmName string) *charm.CharmArchive {
	ch := storetesting.Charms.CharmArchive(c.MkDir(), charmName)
	id, size := s.assertUpload(c, method, url, ch.Path)
	s.assertEntityInfo(c, entityInfo{
		Id: id,
		Meta: entityMetaInfo{
			ArchiveSize:  &params.ArchiveSizeResponse{Size: size},
			CharmMeta:    ch.Meta(),
			CharmConfig:  ch.Config(),
			CharmActions: ch.Actions(),
		},
	})
	return ch
}

// assertUploadBundle uploads the testing bundle with the given name
// through the API. The URL must hold the expected revision
// that the bundle will be given when uploaded.
func (s *commonArchiveSuite) assertUploadBundle(c *gc.C, method string, url *router.ResolvedURL, bundleName string) {
	path := storetesting.Charms.BundleArchivePath(c.MkDir(), bundleName)
	b, err := charm.ReadBundleArchive(path)
	c.Assert(err, gc.IsNil)
	id, size := s.assertUpload(c, method, url, path)
	s.assertEntityInfo(c, entityInfo{
		Id: id,
		Meta: entityMetaInfo{
			ArchiveSize: &params.ArchiveSizeResponse{Size: size},
			BundleMeta:  b.Data(),
		},
	},
	)
}

<<<<<<< HEAD
func (s *commonArchiveSuite) assertUpload(c *gc.C, method string, url *router.ResolvedURL, fileName string) (size int64) {
=======
func (s *ArchiveSuite) assertUpload(c *gc.C, method string, url *router.ResolvedURL, fileName string) (id *charm.URL, size int64) {
>>>>>>> a3afbf1c
	f, err := os.Open(fileName)
	c.Assert(err, gc.IsNil)
	defer f.Close()

	// Calculate blob hashes.
	hash := blobstore.NewHash()
	hash256 := sha256.New()
	size, err = io.Copy(io.MultiWriter(hash, hash256), f)
	c.Assert(err, gc.IsNil)
	hashSum := fmt.Sprintf("%x", hash.Sum(nil))
	hash256Sum := fmt.Sprintf("%x", hash256.Sum(nil))
	_, err = f.Seek(0, 0)
	c.Assert(err, gc.IsNil)

	uploadURL := url.UserOwnedURL()
	if method == "POST" {
		uploadURL.Revision = -1
	}

	path := fmt.Sprintf("%s/archive?hash=%s", uploadURL.Path(), hashSum)
	expectId := uploadURL.WithRevision(url.URL.Revision)
	expectedPromulgatedId := url.PromulgatedURL()
	if expectedPromulgatedId != nil {
		path += fmt.Sprintf("&promulgated=%s", expectedPromulgatedId.String())
	}
	httptesting.AssertJSONCall(c, httptesting.JSONCallParams{
		Handler:       s.srv,
		URL:           storeURL(path),
		Method:        method,
		ContentLength: size,
		Header: http.Header{
			"Content-Type": {"application/zip"},
		},
		Body:     f,
		Username: testUsername,
		Password: testPassword,
		ExpectBody: params.ArchiveUploadResponse{
			Id:            expectId,
			PromulgatedId: expectedPromulgatedId,
		},
	})

	var entity mongodoc.Entity
	err = s.store.DB.Entities().FindId(expectId.WithChannel("")).One(&entity)
	c.Assert(err, gc.IsNil)
	c.Assert(entity.BlobHash, gc.Equals, hashSum)
	c.Assert(entity.BlobHash256, gc.Equals, hash256Sum)
	c.Assert(entity.PromulgatedURL, gc.DeepEquals, expectedPromulgatedId)
	c.Assert(entity.Development, gc.Equals, url.Development)
	// Test that the expected entry has been created
	// in the blob store.
	r, _, err := s.store.BlobStore.Open(entity.BlobName)
	c.Assert(err, gc.IsNil)
	r.Close()

	return expectId, size
}

// assertUploadCharmError attempts to upload the testing charm with the
// given name through the API, checking that the attempt fails with the
// specified error. The URL must hold the expected revision that the
// charm will be given when uploaded.
func (s *ArchiveSuite) assertUploadCharmError(c *gc.C, method string, url, purl *charm.URL, charmName string, expectStatus int, expectBody interface{}) {
	ch := storetesting.Charms.CharmArchive(c.MkDir(), charmName)
	s.assertUploadError(c, method, url, purl, ch.Path, expectStatus, expectBody)
}

// assertUploadError asserts that we get an error when uploading
// the contents of the given file to the given url and promulgated URL.
// The reason this method does not take a *router.ResolvedURL
// is so that we can test what happens when an inconsistent promulgated URL
// is passed in.
func (s *ArchiveSuite) assertUploadError(c *gc.C, method string, url, purl *charm.URL, fileName string, expectStatus int, expectBody interface{}) {
	f, err := os.Open(fileName)
	c.Assert(err, gc.IsNil)
	defer f.Close()

	// Calculate blob hashes.
	hash := blobstore.NewHash()
	size, err := io.Copy(hash, f)
	c.Assert(err, gc.IsNil)
	hashSum := fmt.Sprintf("%x", hash.Sum(nil))
	_, err = f.Seek(0, 0)
	c.Assert(err, gc.IsNil)

	uploadURL := *url
	if method == "POST" {
		uploadURL.Revision = -1
	}

	path := fmt.Sprintf("%s/archive?hash=%s", uploadURL.Path(), hashSum)
	if purl != nil {
		path += fmt.Sprintf("&promulgated=%s", purl.String())
	}
	httptesting.AssertJSONCall(c, httptesting.JSONCallParams{
		Handler:       s.srv,
		URL:           storeURL(path),
		Method:        method,
		ContentLength: size,
		Header: http.Header{
			"Content-Type": {"application/zip"},
		},
		Body:         f,
		Username:     testUsername,
		Password:     testPassword,
		ExpectStatus: expectStatus,
		ExpectBody:   expectBody,
	})
}

var archiveFileErrorsTests = []struct {
	about         string
	path          string
	expectStatus  int
	expectMessage string
	expectCode    params.ErrorCode
}{{
	about:         "entity not found",
	path:          "~charmers/trusty/no-such-42/archive/icon.svg",
	expectStatus:  http.StatusNotFound,
	expectMessage: `no matching charm or bundle for "cs:~charmers/trusty/no-such-42"`,
	expectCode:    params.ErrNotFound,
}, {
	about:         "directory listing",
	path:          "~charmers/utopic/wordpress-0/archive/hooks",
	expectStatus:  http.StatusForbidden,
	expectMessage: "directory listing not allowed",
	expectCode:    params.ErrForbidden,
}, {
	about:         "file not found",
	path:          "~charmers/utopic/wordpress-0/archive/no-such",
	expectStatus:  http.StatusNotFound,
	expectMessage: `file "no-such" not found in the archive`,
	expectCode:    params.ErrNotFound,
}}

func (s *ArchiveSuite) TestArchiveFileErrors(c *gc.C) {
	wordpress := storetesting.Charms.CharmArchive(c.MkDir(), "wordpress")
	url := newResolvedURL("cs:~charmers/utopic/wordpress-0", 0)
	err := s.store.AddCharmWithArchive(url, wordpress)
	c.Assert(err, gc.IsNil)
	err = s.store.SetPerms(&url.URL, "read", params.Everyone, url.URL.User)
	c.Assert(err, gc.IsNil)
	for i, test := range archiveFileErrorsTests {
		c.Logf("test %d: %s", i, test.about)
		httptesting.AssertJSONCall(c, httptesting.JSONCallParams{
			Handler:      s.srv,
			URL:          storeURL(test.path),
			Method:       "GET",
			ExpectStatus: test.expectStatus,
			ExpectBody: params.Error{
				Message: test.expectMessage,
				Code:    test.expectCode,
			},
		})
	}
}

func (s *ArchiveSuite) TestArchiveFileGet(c *gc.C) {
	ch := storetesting.Charms.CharmArchive(c.MkDir(), "all-hooks")
	id := newResolvedURL("cs:~charmers/utopic/all-hooks-0", 0)
	err := s.store.AddCharmWithArchive(id, ch)
	c.Assert(err, gc.IsNil)
	err = s.store.SetPerms(&id.URL, "read", params.Everyone, id.URL.User)
	c.Assert(err, gc.IsNil)
	zipFile, err := zip.OpenReader(ch.Path)
	c.Assert(err, gc.IsNil)
	defer zipFile.Close()

	patchArchiveCacheAges(s)

	// Check a file in the root directory.
	s.assertArchiveFileContents(c, zipFile, "~charmers/utopic/all-hooks-0/archive/metadata.yaml")
	// Check a file in a subdirectory.
	s.assertArchiveFileContents(c, zipFile, "~charmers/utopic/all-hooks-0/archive/hooks/install")
}

// assertArchiveFileContents checks that the response returned by the
// serveArchiveFile endpoint is correct for the given archive and URL path.
func (s *ArchiveSuite) assertArchiveFileContents(c *gc.C, zipFile *zip.ReadCloser, path string) {
	// For example: trusty/django/archive/hooks/install -> hooks/install.
	filePath := strings.SplitN(path, "/archive/", 2)[1]

	// Retrieve the expected bytes.
	var expectBytes []byte
	for _, file := range zipFile.File {
		if file.Name == filePath {
			r, err := file.Open()
			c.Assert(err, gc.IsNil)
			defer r.Close()
			expectBytes, err = ioutil.ReadAll(r)
			c.Assert(err, gc.IsNil)
			break
		}
	}
	c.Assert(expectBytes, gc.Not(gc.HasLen), 0)

	// Make the request.
	url := storeURL(path)
	rec := httptesting.DoRequest(c, httptesting.DoRequestParams{
		Handler: s.srv,
		URL:     url,
	})

	// Ensure the response is what we expect.
	c.Assert(rec.Code, gc.Equals, http.StatusOK)
	c.Assert(rec.Body.Bytes(), gc.DeepEquals, expectBytes)
	headers := rec.Header()
	c.Assert(headers.Get("Content-Length"), gc.Equals, strconv.Itoa(len(expectBytes)))
	// We only have text files in the charm repository used for tests.
	c.Assert(headers.Get("Content-Type"), gc.Equals, "text/plain; charset=utf-8")
	assertCacheControl(c, rec.Header(), true)
}

func (s *ArchiveSuite) TestBundleCharms(c *gc.C) {
	// Populate the store with some testing charms.
	mysql := storetesting.Charms.CharmArchive(c.MkDir(), "mysql")
	err := s.store.AddCharmWithArchive(
		newResolvedURL("cs:~charmers/saucy/mysql-0", 0),
		mysql,
	)
	c.Assert(err, gc.IsNil)
	riak := storetesting.Charms.CharmArchive(c.MkDir(), "riak")
	err = s.store.AddCharmWithArchive(
		newResolvedURL("cs:~charmers/trusty/riak-42", 42),
		riak,
	)
	c.Assert(err, gc.IsNil)
	wordpress := storetesting.Charms.CharmArchive(c.MkDir(), "wordpress")
	err = s.store.AddCharmWithArchive(
		newResolvedURL("cs:~charmers/utopic/wordpress-47", 47),
		wordpress,
	)
	c.Assert(err, gc.IsNil)

	// Retrieve the base handler so that we can invoke the
	// bundleCharms method on it.
	handler := s.handler(c)
	defer handler.Close()

	tests := []struct {
		about  string
		ids    []string
		charms map[string]charm.Charm
	}{{
		about: "no ids",
	}, {
		about: "fully qualified ids",
		ids: []string{
			"cs:~charmers/saucy/mysql-0",
			"cs:~charmers/trusty/riak-42",
			"cs:~charmers/utopic/wordpress-47",
		},
		charms: map[string]charm.Charm{
			"cs:~charmers/saucy/mysql-0":       mysql,
			"cs:~charmers/trusty/riak-42":      riak,
			"cs:~charmers/utopic/wordpress-47": wordpress,
		},
	}, {
		about: "partial ids",
		ids:   []string{"~charmers/utopic/wordpress", "~charmers/riak"},
		charms: map[string]charm.Charm{
			"~charmers/riak":             riak,
			"~charmers/utopic/wordpress": wordpress,
		},
	}, {
		about: "charm not found",
		ids:   []string{"utopic/no-such", "~charmers/mysql"},
		charms: map[string]charm.Charm{
			"~charmers/mysql": mysql,
		},
	}, {
		about: "no charms found",
		ids: []string{
			"cs:~charmers/saucy/mysql-99",   // Revision not present.
			"cs:~charmers/precise/riak-42",  // Series not present.
			"cs:~charmers/utopic/django-47", // Name not present.
		},
	}, {
		about: "repeated charms",
		ids: []string{
			"cs:~charmers/saucy/mysql",
			"cs:~charmers/trusty/riak-42",
			"~charmers/mysql",
		},
		charms: map[string]charm.Charm{
			"cs:~charmers/saucy/mysql":    mysql,
			"cs:~charmers/trusty/riak-42": riak,
			"~charmers/mysql":             mysql,
		},
	}}

	// Run the tests.
	for i, test := range tests {
		c.Logf("test %d: %s", i, test.about)
		charms, err := v4.BundleCharms(handler, test.ids)
		c.Assert(err, gc.IsNil)
		// Ensure the charms returned are what we expect.
		c.Assert(charms, gc.HasLen, len(test.charms))
		for i, ch := range charms {
			expectCharm := test.charms[i]
			c.Assert(ch.Meta(), jc.DeepEquals, expectCharm.Meta())
			c.Assert(ch.Config(), jc.DeepEquals, expectCharm.Config())
			c.Assert(ch.Actions(), jc.DeepEquals, expectCharm.Actions())
			// Since the charm archive and the charm entity have a slightly
			// different concept of what a revision is, and since the revision
			// is not used for bundle validation, we can safely avoid checking
			// the charm revision.
		}
	}
}

func (s *ArchiveSuite) TestDelete(c *gc.C) {
	// Add a charm to the database (including the archive).
	id := "~charmers/utopic/mysql-42"
	url := newResolvedURL(id, -1)
	err := s.store.AddCharmWithArchive(url, storetesting.Charms.CharmArchive(c.MkDir(), "mysql"))
	c.Assert(err, gc.IsNil)

	// Retrieve the corresponding entity.
	var entity mongodoc.Entity
	err = s.store.DB.Entities().FindId(&url.URL).Select(bson.D{{"blobname", 1}}).One(&entity)
	c.Assert(err, gc.IsNil)

	// Delete the charm using the API.
	httptesting.AssertJSONCall(c, httptesting.JSONCallParams{
		Handler:      s.srv,
		URL:          storeURL(id + "/archive"),
		Method:       "DELETE",
		Username:     testUsername,
		Password:     testPassword,
		ExpectStatus: http.StatusOK,
	})

	// The entity has been deleted.
	count, err := s.store.DB.Entities().FindId(url).Count()
	c.Assert(err, gc.IsNil)
	c.Assert(count, gc.Equals, 0)

	// The blob has been deleted.
	_, _, err = s.store.BlobStore.Open(entity.BlobName)
	c.Assert(err, gc.ErrorMatches, "resource.*not found")
}

func (s *ArchiveSuite) TestDeleteSpecificCharm(c *gc.C) {
	// Add a couple of charms to the database.
	for _, id := range []string{"~charmers/trusty/mysql-42", "~charmers/utopic/mysql-42", "~charmers/utopic/mysql-47"} {
		err := s.store.AddCharmWithArchive(
			newResolvedURL(id, -1),
			storetesting.Charms.CharmArchive(c.MkDir(), "mysql"))
		c.Assert(err, gc.IsNil)
	}

	// Delete the second charm using the API.
	httptesting.AssertJSONCall(c, httptesting.JSONCallParams{
		Handler:      s.srv,
		URL:          storeURL("~charmers/utopic/mysql-42/archive"),
		Method:       "DELETE",
		Username:     testUsername,
		Password:     testPassword,
		ExpectStatus: http.StatusOK,
	})

	// The other two charms are still present in the database.
	urls := []*charm.URL{
		charm.MustParseURL("~charmers/trusty/mysql-42"),
		charm.MustParseURL("~charmers/utopic/mysql-47"),
	}
	count, err := s.store.DB.Entities().Find(bson.D{{
		"_id", bson.D{{"$in", urls}},
	}}).Count()
	c.Assert(err, gc.IsNil)
	c.Assert(count, gc.Equals, 2)
}

func (s *ArchiveSuite) TestDeleteNotFound(c *gc.C) {
	// Try to delete a non existing charm using the API.
	httptesting.AssertJSONCall(c, httptesting.JSONCallParams{
		Handler:      s.srv,
		URL:          storeURL("~charmers/utopic/no-such-0/archive"),
		Method:       "DELETE",
		Username:     testUsername,
		Password:     testPassword,
		ExpectStatus: http.StatusNotFound,
		ExpectBody: params.Error{
			Message: `no matching charm or bundle for "cs:~charmers/utopic/no-such-0"`,
			Code:    params.ErrNotFound,
		},
	})
}

func (s *ArchiveSuite) TestDeleteError(c *gc.C) {
	// Add a charm to the database (not including the archive).
	id := "~charmers/utopic/mysql-42"
	url := newResolvedURL(id, -1)
	err := s.store.AddCharm(storetesting.Charms.CharmArchive(c.MkDir(), "mysql"),
		charmstore.AddParams{
			URL:      url,
			BlobName: "no-such-name",
			BlobHash: fakeBlobHash,
			BlobSize: fakeBlobSize,
		})
	c.Assert(err, gc.IsNil)

	// Try to delete the charm using the API.
	httptesting.AssertJSONCall(c, httptesting.JSONCallParams{
		Handler:      s.srv,
		URL:          storeURL(id + "/archive"),
		Method:       "DELETE",
		Username:     testUsername,
		Password:     testPassword,
		ExpectStatus: http.StatusInternalServerError,
		ExpectBody: params.Error{
			Message: `cannot remove blob no-such-name: resource at path "global/no-such-name" not found`,
		},
	})
}

func (s *ArchiveSuite) TestDeleteCounters(c *gc.C) {
	if !storetesting.MongoJSEnabled() {
		c.Skip("MongoDB JavaScript not available")
	}

	// Add a charm to the database (including the archive).
	id := "~charmers/utopic/mysql-42"
	err := s.store.AddCharmWithArchive(
		newResolvedURL(id, -1),
		storetesting.Charms.CharmArchive(c.MkDir(), "mysql"))
	c.Assert(err, gc.IsNil)

	// Delete the charm using the API.
	rec := httptesting.DoRequest(c, httptesting.DoRequestParams{
		Handler:  s.srv,
		Method:   "DELETE",
		URL:      storeURL(id + "/archive"),
		Username: testUsername,
		Password: testPassword,
	})
	c.Assert(rec.Code, gc.Equals, http.StatusOK)

	// Check that the delete count for the entity has been updated.
	key := []string{params.StatsArchiveDelete, "utopic", "mysql", "charmers", "42"}
	stats.CheckCounterSum(c, s.store, key, false, 1)
}

func (s *ArchiveSuiteUnconfiguredTerms) TestPostAuthErrors(c *gc.C) {
	checkAuthErrors(c, s.srv, "POST", "~charmers/utopic/django/archive")
}

func (s *ArchiveSuiteUnconfiguredTerms) TestDeleteAuthErrors(c *gc.C) {
	err := s.store.AddCharmWithArchive(
		newResolvedURL("~charmers/utopic/django-42", 42),
		storetesting.Charms.CharmArchive(c.MkDir(), "wordpress"),
	)
	c.Assert(err, gc.IsNil)
	checkAuthErrors(c, s.srv, "DELETE", "utopic/django-42/archive")
}

var archiveAuthErrorsTests = []struct {
	about         string
	header        http.Header
	username      string
	password      string
	expectMessage string
}{{
	about:         "no credentials",
	expectMessage: "authentication failed: missing HTTP auth header",
}, {
	about: "invalid encoding",
	header: http.Header{
		"Authorization": {"Basic not-a-valid-base64"},
	},
	expectMessage: "authentication failed: invalid HTTP auth encoding",
}, {
	about: "invalid header",
	header: http.Header{
		"Authorization": {"Basic " + base64.StdEncoding.EncodeToString([]byte("invalid"))},
	},
	expectMessage: "authentication failed: invalid HTTP auth contents",
}, {
	about:         "invalid credentials",
	username:      "no-such",
	password:      "exterminate!",
	expectMessage: "invalid user name or password",
}}

func checkAuthErrors(c *gc.C, handler http.Handler, method, url string) {
	archiveURL := storeURL(url)
	for i, test := range archiveAuthErrorsTests {
		c.Logf("test %d: %s", i, test.about)
		if test.header == nil {
			test.header = http.Header{}
		}
		if method == "POST" {
			test.header.Add("Content-Type", "application/zip")
		}
		httptesting.AssertJSONCall(c, httptesting.JSONCallParams{
			Handler:      handler,
			URL:          archiveURL,
			Method:       method,
			Header:       test.header,
			Username:     test.username,
			Password:     test.password,
			ExpectStatus: http.StatusUnauthorized,
			ExpectBody: params.Error{
				Message: test.expectMessage,
				Code:    params.ErrUnauthorized,
			},
		})
	}
}

// entityInfo holds all the information we want to find
// out about a charm or bundle uploaded to the store.
type entityInfo struct {
	Id   *charm.URL
	Meta entityMetaInfo
}

type entityMetaInfo struct {
	ArchiveSize  *params.ArchiveSizeResponse `json:"archive-size,omitempty"`
	CharmMeta    *charm.Meta                 `json:"charm-metadata,omitempty"`
	CharmConfig  *charm.Config               `json:"charm-config,omitempty"`
	CharmActions *charm.Actions              `json:"charm-actions,omitempty"`
	BundleMeta   *charm.BundleData           `json:"bundle-metadata,omitempty"`
}

<<<<<<< HEAD
func (s *commonArchiveSuite) assertEntityInfo(c *gc.C, url *router.ResolvedURL, expect entityInfo) {
=======
func (s *ArchiveSuite) assertEntityInfo(c *gc.C, expect entityInfo) {
>>>>>>> a3afbf1c
	httptesting.AssertJSONCall(c, httptesting.JSONCallParams{
		Handler: s.srv,
		URL: storeURL(
			expect.Id.Path() + "/meta/any" +
				"?include=archive-size" +
				"&include=charm-metadata" +
				"&include=charm-config" +
				"&include=charm-actions" +
				"&include=bundle-metadata",
		),
		Username:   testUsername,
		Password:   testPassword,
		ExpectBody: expect,
	})
}

func (s *ArchiveSuite) TestArchiveFileGetHasCORSHeaders(c *gc.C) {
	id := "~charmers/precise/wordpress-0"
	s.assertUploadCharm(c, "POST", newResolvedURL(id, -1), "wordpress")
	rec := httptesting.DoRequest(c, httptesting.DoRequestParams{
		Handler: s.srv,
		URL:     storeURL(fmt.Sprintf("%s/archive/metadata.yaml", id)),
	})
	headers := rec.Header()
	c.Assert(len(headers["Access-Control-Allow-Origin"]), gc.Equals, 1)
	c.Assert(len(headers["Access-Control-Allow-Headers"]), gc.Equals, 1)
	c.Assert(headers["Access-Control-Allow-Origin"][0], gc.Equals, "*")
	c.Assert(headers["Access-Control-Cache-Max-Age"][0], gc.Equals, "600")
	c.Assert(headers["Access-Control-Allow-Headers"][0], gc.Equals, "Bakery-Protocol-Version, Macaroons, X-Requested-With")
}

var getNewPromulgatedRevisionTests = []struct {
	about     string
	id        *charm.URL
	expectRev int
}{{
	about:     "no base entity",
	id:        charm.MustParseURL("cs:~mmouse/trusty/mysql-14"),
	expectRev: -1,
}, {
	about:     "not promulgated",
	id:        charm.MustParseURL("cs:~dduck/trusty/mysql-14"),
	expectRev: -1,
}, {
	about:     "not yet promulgated",
	id:        charm.MustParseURL("cs:~goofy/trusty/mysql-14"),
	expectRev: 0,
}, {
	about:     "existing promulgated",
	id:        charm.MustParseURL("cs:~pluto/trusty/mariadb-14"),
	expectRev: 4,
}, {
	about:     "previous promulgated by different user",
	id:        charm.MustParseURL("cs:~tom/trusty/sed-1"),
	expectRev: 5,
}, {
	about:     "many previous promulgated revisions",
	id:        charm.MustParseURL("cs:~tom/trusty/awk-5"),
	expectRev: 5,
}}

func (s *ArchiveSuite) TestGetNewPromulgatedRevision(c *gc.C) {
	charms := []string{
		"cs:~dduck/trusty/mysql-14",
		"14 cs:~goofy/precise/mysql-14",
		"3 cs:~pluto/trusty/mariadb-5",
		"0 cs:~tom/trusty/sed-0",
		"cs:~jerry/trusty/sed-2",
		"4 cs:~jerry/trusty/sed-3",
		"0 cs:~tom/trusty/awk-0",
		"1 cs:~tom/trusty/awk-1",
		"2 cs:~tom/trusty/awk-2",
		"3 cs:~tom/trusty/awk-3",
		"4 cs:~tom/trusty/awk-4",
	}
	for _, ch := range charms {
		url := mustParseResolvedURL(ch)
		err := s.store.AddCharm(&relationTestingCharm{}, charmstore.AddParams{
			URL:      url,
			BlobName: "blobName",
			BlobHash: fakeBlobHash,
			BlobSize: fakeBlobSize,
		})
		c.Assert(err, gc.IsNil)
	}
	handler := s.handler(c)
	defer handler.Close()
	for i, test := range getNewPromulgatedRevisionTests {
		c.Logf("%d. %s", i, test.about)
		rev, err := v4.GetNewPromulgatedRevision(handler, test.id)
		c.Assert(err, gc.IsNil)
		c.Assert(rev, gc.Equals, test.expectRev)
	}
}

func hashOfBytes(data []byte) string {
	hash := blobstore.NewHash()
	hash.Write(data)
	return fmt.Sprintf("%x", hash.Sum(nil))
}

func hashOf(r io.Reader) (hashSum string, size int64) {
	hash := blobstore.NewHash()
	n, err := io.Copy(hash, r)
	if err != nil {
		panic(err)
	}
	return fmt.Sprintf("%x", hash.Sum(nil)), n
}

func patchArchiveCacheAges(s interface {
	PatchValue(interface{}, interface{})
}) {
	s.PatchValue(v4.ArchiveCachePublicMaxAge, 5*time.Second)
}

// assertCacheControl asserts that the cache control headers are
// appropriately set. The isFullySpecified parameter specifies
// whether the id in the request was fully specified.
// It assumes that patchArchiveCacheAges has been called
// for the current test.
func assertCacheControl(c *gc.C, h http.Header, isPublic bool) {
	if isPublic {
		seconds := 5
		c.Assert(h.Get("Cache-Control"), gc.Equals, fmt.Sprintf("public, max-age=%d", seconds))
	} else {
		c.Assert(h.Get("Cache-Control"), gc.Equals, "no-cache, must-revalidate")
	}
}

type ArchiveSearchSuite struct {
	commonSuite
}

var _ = gc.Suite(&ArchiveSearchSuite{})

func (s *ArchiveSearchSuite) SetUpSuite(c *gc.C) {
	s.enableES = true
	s.commonSuite.SetUpSuite(c)
}

func (s *ArchiveSearchSuite) SetUpTest(c *gc.C) {
	s.commonSuite.SetUpTest(c)
	// TODO (frankban): remove this call when removing the legacy counts logic.
	patchLegacyDownloadCountsEnabled(s.AddCleanup, false)
}

func (s *ArchiveSearchSuite) TestGetSearchUpdate(c *gc.C) {
	if !storetesting.MongoJSEnabled() {
		c.Skip("MongoDB JavaScript not available")
	}

	for i, id := range []string{"~charmers/wily/mysql-42", "~who/wily/mysql-42"} {
		c.Logf("test %d: %s", i, id)
		url := newResolvedURL(id, -1)

		// Add a charm to the database (including the archive).
		err := s.store.AddCharmWithArchive(url, storetesting.Charms.CharmArchive(c.MkDir(), "mysql"))
		c.Assert(err, gc.IsNil)
		err = s.store.SetPerms(&url.URL, "read", params.Everyone, url.URL.User)
		c.Assert(err, gc.IsNil)

		// Download the charm archive using the API.
		rec := httptesting.DoRequest(c, httptesting.DoRequestParams{
			Handler: s.srv,
			URL:     storeURL(id + "/archive"),
		})
		c.Assert(rec.Code, gc.Equals, http.StatusOK)

		// Check that the search record for the entity has been updated.
		stats.CheckSearchTotalDownloads(c, s.store, &url.URL, 1)
	}
}<|MERGE_RESOLUTION|>--- conflicted
+++ resolved
@@ -26,15 +26,10 @@
 	"github.com/juju/testing/httptesting"
 	gc "gopkg.in/check.v1"
 	"gopkg.in/juju/charm.v6-unstable"
-<<<<<<< HEAD
-	"gopkg.in/juju/charmrepo.v1/csclient/params"
-	charmtesting "gopkg.in/juju/charmrepo.v1/testing"
+	"gopkg.in/juju/charmrepo.v2-unstable/csclient/params"
+	charmtesting "gopkg.in/juju/charmrepo.v2-unstable/testing"
 	"gopkg.in/macaroon-bakery.v1/bakery/checkers"
 	"gopkg.in/macaroon-bakery.v1/httpbakery"
-=======
-	"gopkg.in/juju/charmrepo.v2-unstable/csclient/params"
-	charmtesting "gopkg.in/juju/charmrepo.v2-unstable/testing"
->>>>>>> a3afbf1c
 	"gopkg.in/mgo.v2/bson"
 
 	"gopkg.in/juju/charmstore.v5-unstable/internal/blobstore"
@@ -239,7 +234,7 @@
 	c.Assert(rec.Body.Bytes(), gc.DeepEquals, archiveBytes)
 	c.Assert(rec.Header().Get(params.ContentHashHeader), gc.Equals, hashOfBytes(archiveBytes))
 	c.Assert(rec.Header().Get(params.EntityIdHeader), gc.Equals, "cs:~charmers/precise/terms-0")
-	
+
 	// Check that the HTTP range logic is plugged in OK. If this
 	// is working, we assume that the whole thing is working OK,
 	// as net/http is well-tested.
@@ -1251,11 +1246,7 @@
 	)
 }
 
-<<<<<<< HEAD
-func (s *commonArchiveSuite) assertUpload(c *gc.C, method string, url *router.ResolvedURL, fileName string) (size int64) {
-=======
-func (s *ArchiveSuite) assertUpload(c *gc.C, method string, url *router.ResolvedURL, fileName string) (id *charm.URL, size int64) {
->>>>>>> a3afbf1c
+func (s *commonArchiveSuite) assertUpload(c *gc.C, method string, url *router.ResolvedURL, fileName string) (id *charm.URL, size int64) {
 	f, err := os.Open(fileName)
 	c.Assert(err, gc.IsNil)
 	defer f.Close()
@@ -1783,11 +1774,7 @@
 	BundleMeta   *charm.BundleData           `json:"bundle-metadata,omitempty"`
 }
 
-<<<<<<< HEAD
-func (s *commonArchiveSuite) assertEntityInfo(c *gc.C, url *router.ResolvedURL, expect entityInfo) {
-=======
-func (s *ArchiveSuite) assertEntityInfo(c *gc.C, expect entityInfo) {
->>>>>>> a3afbf1c
+func (s *commonArchiveSuite) assertEntityInfo(c *gc.C, expect entityInfo) {
 	httptesting.AssertJSONCall(c, httptesting.JSONCallParams{
 		Handler: s.srv,
 		URL: storeURL(
